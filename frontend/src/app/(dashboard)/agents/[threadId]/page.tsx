--- conflicted
+++ resolved
@@ -63,11 +63,8 @@
 import { useBillingStatusQuery } from '@/hooks/react-query/threads/use-billing-status';
 import { useSubscription, isPlan } from '@/hooks/react-query/subscriptions/use-subscriptions';
 import { SubscriptionStatus } from '@/components/thread/chat-input/_use-model-selection';
-<<<<<<< HEAD
 import { useThreadAgent } from '@/hooks/react-query/agents/use-agents';
-=======
 import { ParsedContent } from '@/components/thread/types';
->>>>>>> 621734a2
 
 // Extend the base Message type with the expected database fields
 interface ApiMessageType extends BaseApiMessageType {
@@ -1266,7 +1263,6 @@
               "mx-auto",
               isMobile ? "w-full px-4" : "max-w-3xl"
             )}>
-<<<<<<< HEAD
               {threadAgentLoading || threadAgentError ? (
                 <div className="space-y-3 mb-6">
                   <Skeleton className="h-4 w-32" />
@@ -1288,22 +1284,6 @@
                   agentName={threadAgent?.agent?.name || 'Suna'}
                 />
               )}
-=======
-              <ChatInput
-                value={newMessage}
-                onChange={setNewMessage}
-                onSubmit={handleSubmitMessage}
-                placeholder="Ask Suna anything..."
-                loading={isSending}
-                disabled={isSending || agentStatus === 'running' || agentStatus === 'connecting'}
-                isAgentRunning={agentStatus === 'running' || agentStatus === 'connecting'}
-                onStopAgent={handleStopAgent}
-                autoFocus={!isLoading}
-                onFileBrowse={handleOpenFileViewer}
-                sandboxId={sandboxId || undefined}
-                messages={messages}
-              />
->>>>>>> 621734a2
             </div>
           </div>
         </div>
